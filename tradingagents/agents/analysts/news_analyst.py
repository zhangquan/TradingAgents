from langchain_core.prompts import ChatPromptTemplate, MessagesPlaceholder
import time
import json
from tradingagents.agents.utils.language_utils import get_language_instruction


def create_news_analyst(llm, toolkit, polygon_toolkit, config=None):
    def news_analyst_node(state):
        current_date = state["trade_date"]
        ticker = state["company_of_interest"]
        
        # Get language configuration - prefer passed config, fallback to toolkit.config
        effective_config = config or toolkit.config
        report_language = effective_config.get("report_language", "en-US")
        language_instruction = get_language_instruction(report_language)

        if toolkit.config["online_tools"]:
            tools = [
<<<<<<< HEAD
                toolkit.get_global_news_openai, 
=======
>>>>>>> 71da2afe
                toolkit.get_google_news]
        else:
            tools = [
                toolkit.get_finnhub_news,
                toolkit.get_reddit_news,
                toolkit.get_google_news,
            ]

        system_message = (
            "You are a news researcher tasked with analyzing recent news and trends over the past week. Please write a comprehensive report of the current state of the world that is relevant for trading and macroeconomics. Look at news from EODHD, and finnhub to be comprehensive. Do not simply state the trends are mixed, provide detailed and finegrained analysis and insights that may help traders make decisions."
            + """ Make sure to append a Makrdown table at the end of the report to organize key points in the report, organized and easy to read."""
            + f""" {language_instruction}"""
        )

        prompt = ChatPromptTemplate.from_messages(
            [
                (
                    "system",
                    "You are a helpful AI assistant, collaborating with other assistants."
                    " Use the provided tools to progress towards answering the question."
                    " If you are unable to fully answer, that's OK; another assistant with different tools"
                    " will help where you left off. Execute what you can to make progress."
                    " If you or any other assistant has the FINAL TRANSACTION PROPOSAL: **BUY/HOLD/SELL** or deliverable,"
                    " prefix your response with FINAL TRANSACTION PROPOSAL: **BUY/HOLD/SELL** so the team knows to stop."
                    " You have access to the following tools: {tool_names}.\n{system_message}"
                    "For your reference, the current date is {current_date}. We are looking at the company {ticker}",
                ),
                MessagesPlaceholder(variable_name="messages"),
            ]
        )

        prompt = prompt.partial(system_message=system_message)
        prompt = prompt.partial(tool_names=", ".join([tool.name for tool in tools]))
        prompt = prompt.partial(current_date=current_date)
        prompt = prompt.partial(ticker=ticker)

        chain = prompt | llm.bind_tools(tools)
        result = chain.invoke(state["messages"])

        report = ""

        if len(result.tool_calls) == 0:
            report = result.content

        return {
            "messages": [result],
            "news_report": report,
        }

    return news_analyst_node

<|MERGE_RESOLUTION|>--- conflicted
+++ resolved
@@ -16,10 +16,6 @@
 
         if toolkit.config["online_tools"]:
             tools = [
-<<<<<<< HEAD
-                toolkit.get_global_news_openai, 
-=======
->>>>>>> 71da2afe
                 toolkit.get_google_news]
         else:
             tools = [
